--- conflicted
+++ resolved
@@ -214,7 +214,7 @@
     it('should mint ERC20NoData token with correct abi and inputs', async () => {
       const request: TokenMint = {
         amount: '20',
-        operator: IDENTITY,
+        signer: IDENTITY,
         poolId: ERC20_NO_DATA_POOL_ID,
         to: '0x123',
       };
@@ -244,7 +244,7 @@
     it('should transfer ERC20NoData token with correct abi and inputs', async () => {
       const request: TokenTransfer = {
         amount: '20',
-        operator: IDENTITY,
+        signer: IDENTITY,
         poolId: ERC20_NO_DATA_POOL_ID,
         from: IDENTITY,
         to: '0x123',
@@ -275,7 +275,7 @@
     it('should burn ERC20NoData token with correct abi and inputs', async () => {
       const request: TokenBurn = {
         amount: '20',
-        operator: IDENTITY,
+        signer: IDENTITY,
         poolId: ERC20_NO_DATA_POOL_ID,
         from: IDENTITY,
       };
@@ -328,7 +328,7 @@
       const request: TokenPool = {
         type: TokenType.FUNGIBLE,
         requestId: REQUEST,
-        operator: IDENTITY,
+        signer: IDENTITY,
         data: `{"tx":${TX}}`,
         config: { address: CONTRACT_ADDRESS, withData: true },
         name: NAME,
@@ -385,7 +385,7 @@
     it('should mint ERC20WithData token with correct abi and inputs', async () => {
       const request: TokenMint = {
         amount: '20',
-        operator: IDENTITY,
+        signer: IDENTITY,
         poolId: ERC20_WITH_DATA_POOL_ID,
         to: '0x123',
       };
@@ -415,7 +415,7 @@
     it('should transfer ERC20WithData token with correct abi and inputs', async () => {
       const request: TokenTransfer = {
         amount: '20',
-        operator: IDENTITY,
+        signer: IDENTITY,
         poolId: ERC20_WITH_DATA_POOL_ID,
         from: IDENTITY,
         to: '0x123',
@@ -448,7 +448,7 @@
     it('should burn ERC20WithData token with correct abi and inputs', async () => {
       const request: TokenBurn = {
         amount: '20',
-        operator: IDENTITY,
+        signer: IDENTITY,
         poolId: ERC20_WITH_DATA_POOL_ID,
         from: IDENTITY,
       };
@@ -481,7 +481,7 @@
       const request: TokenPool = {
         type: TokenType.NONFUNGIBLE,
         requestId: REQUEST,
-        operator: IDENTITY,
+        signer: IDENTITY,
         data: `{"tx":${TX}}`,
         config: { address: CONTRACT_ADDRESS, withData: false },
         name: NAME,
@@ -537,10 +537,9 @@
 
     it('should not mint ERC721NoData token due to invalid amount', async () => {
       const request: TokenMint = {
-<<<<<<< HEAD
         amount: '2',
         tokenIndex: '721',
-        operator: IDENTITY,
+        signer: IDENTITY,
         poolId: ERC721_NO_DATA_POOL_ID,
         to: '0x123',
       };
@@ -552,13 +551,8 @@
     it('should mint ERC721NoData token with correct abi and inputs', async () => {
       const request: TokenMint = {
         tokenIndex: '721',
-        operator: IDENTITY,
+        signer: IDENTITY,
         poolId: ERC721_NO_DATA_POOL_ID,
-=======
-        amount: '20',
-        signer: IDENTITY,
-        poolId: ERC20_POOL_ID,
->>>>>>> b5677c05
         to: '0x123',
       };
 
@@ -584,33 +578,12 @@
       expect(http.post).toHaveBeenCalledWith(BASE_URL, mockEthConnectRequest, OPTIONS);
     });
 
-<<<<<<< HEAD
     it('should transfer ERC721NoData token with correct abi and inputs', async () => {
       const request: TokenTransfer = {
         tokenIndex: '721',
-        operator: IDENTITY,
+        signer: IDENTITY,
         poolId: ERC721_NO_DATA_POOL_ID,
         from: IDENTITY,
-=======
-    it('should not mint ERC721 token due to invalid amount', async () => {
-      const request: TokenMint = {
-        amount: '2',
-        tokenIndex: '721',
-        signer: IDENTITY,
-        poolId: ERC721_POOL_ID,
-        to: '0x123',
-      };
-      await expect(service.mint(request)).rejects.toThrowError(
-        new HttpException('Amount for nonfungible tokens must be 1', HttpStatus.BAD_REQUEST),
-      );
-    });
-
-    it('should mint ERC721 token with correct abi and inputs', async () => {
-      const request: TokenMint = {
-        tokenIndex: '721',
-        signer: IDENTITY,
-        poolId: ERC721_POOL_ID,
->>>>>>> b5677c05
         to: '0x123',
       };
 
@@ -638,19 +611,11 @@
       expect(http.post).toHaveBeenCalledWith(BASE_URL, mockEthConnectRequest, OPTIONS);
     });
 
-<<<<<<< HEAD
     it('should burn ERC721NoData token with correct abi and inputs', async () => {
       const request: TokenBurn = {
         tokenIndex: '721',
-        operator: IDENTITY,
+        signer: IDENTITY,
         poolId: ERC721_NO_DATA_POOL_ID,
-=======
-    it('should transfer ERC20 token with correct abi and inputs', async () => {
-      const request: TokenTransfer = {
-        amount: '20',
-        signer: IDENTITY,
-        poolId: ERC20_POOL_ID,
->>>>>>> b5677c05
         from: IDENTITY,
       };
 
@@ -682,7 +647,7 @@
       const request: TokenPool = {
         type: TokenType.NONFUNGIBLE,
         requestId: REQUEST,
-        operator: IDENTITY,
+        signer: IDENTITY,
         data: `{"tx":${TX}}`,
         config: { address: CONTRACT_ADDRESS },
         name: NAME,
@@ -702,7 +667,7 @@
       const request: TokenPool = {
         type: TokenType.NONFUNGIBLE,
         requestId: REQUEST,
-        operator: IDENTITY,
+        signer: IDENTITY,
         data: `{"tx":${TX}}`,
         config: { address: CONTRACT_ADDRESS, withData: true },
         name: NAME,
@@ -760,8 +725,7 @@
       const request: TokenMint = {
         amount: '2',
         tokenIndex: '721',
-<<<<<<< HEAD
-        operator: IDENTITY,
+        signer: IDENTITY,
         poolId: ERC721_WITH_DATA_POOL_ID,
         to: '0x123',
       };
@@ -773,13 +737,8 @@
     it('should mint ERC721WithData token with correct abi and inputs', async () => {
       const request: TokenMint = {
         tokenIndex: '721',
-        operator: IDENTITY,
+        signer: IDENTITY,
         poolId: ERC721_WITH_DATA_POOL_ID,
-=======
-        signer: IDENTITY,
-        poolId: ERC721_POOL_ID,
-        from: IDENTITY,
->>>>>>> b5677c05
         to: '0x123',
       };
 
@@ -807,19 +766,11 @@
       expect(http.post).toHaveBeenCalledWith(BASE_URL, mockEthConnectRequest, OPTIONS);
     });
 
-<<<<<<< HEAD
     it('should transfer ERC721WithData token with correct abi and inputs', async () => {
       const request: TokenTransfer = {
         tokenIndex: '721',
-        operator: IDENTITY,
+        signer: IDENTITY,
         poolId: ERC721_WITH_DATA_POOL_ID,
-=======
-    it('should burn ERC20 token with correct abi and inputs', async () => {
-      const request: TokenBurn = {
-        amount: '20',
-        signer: IDENTITY,
-        poolId: ERC20_POOL_ID,
->>>>>>> b5677c05
         from: IDENTITY,
         to: '0x123',
       };
@@ -851,13 +802,8 @@
     it('should burn ERC721WithData token with correct abi and inputs', async () => {
       const request: TokenBurn = {
         tokenIndex: '721',
-<<<<<<< HEAD
-        operator: IDENTITY,
+        signer: IDENTITY,
         poolId: ERC721_WITH_DATA_POOL_ID,
-=======
-        signer: IDENTITY,
-        poolId: ERC721_POOL_ID,
->>>>>>> b5677c05
         from: IDENTITY,
       };
 
@@ -886,7 +832,6 @@
     });
   });
 
-<<<<<<< HEAD
   describe('Miscellaneous', () => {
     it('should throw 404 exception if ABI method is not found when activating pool', async () => {
       const request: TokenPoolActivate = {
@@ -906,9 +851,6 @@
       );
     });
 
-=======
-  describe('getter for receipt', () => {
->>>>>>> b5677c05
     it('should get receipt of id successfully', async () => {
       const response: EventStreamReply = {
         headers: {
