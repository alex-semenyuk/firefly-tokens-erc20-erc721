import * as dotenv from 'dotenv';

import { HardhatUserConfig } from 'hardhat/config';
import '@nomiclabs/hardhat-etherscan';
import '@nomiclabs/hardhat-waffle';
import '@typechain/hardhat';
import 'hardhat-gas-reporter';
import 'solidity-coverage';

dotenv.config();

// You need to export an object to set up your config
// Go to https://hardhat.org/config/ to learn more

const config: HardhatUserConfig = {
<<<<<<< HEAD
  solidity: {
    compilers: [
      {
        version: '0.8.1',
      },
    ],
    settings: {
      optimizer: {
        enabled: true,
        runs: 200,
      },
    },
  },
  networks: {
    ropsten: {
      url: process.env.ROPSTEN_URL || '',
      accounts: process.env.PRIVATE_KEY !== undefined ? [process.env.PRIVATE_KEY] : [],
    },
    hardhat: {
      allowUnlimitedContractSize: true,
    },
=======
  solidity: "0.8.4",
  defaultNetwork: "firefly",
  networks: {
    firefly: {
      url: "http://127.0.0.1:5100"
    }
>>>>>>> 78601264
  },
  gasReporter: {
    enabled: process.env.REPORT_GAS !== undefined,
    currency: 'USD',
  },
  etherscan: {
    apiKey: process.env.ETHERSCAN_API_KEY,
  },
};

export default config;<|MERGE_RESOLUTION|>--- conflicted
+++ resolved
@@ -1,11 +1,11 @@
-import * as dotenv from 'dotenv';
+import * as dotenv from "dotenv";
 
-import { HardhatUserConfig } from 'hardhat/config';
-import '@nomiclabs/hardhat-etherscan';
-import '@nomiclabs/hardhat-waffle';
-import '@typechain/hardhat';
-import 'hardhat-gas-reporter';
-import 'solidity-coverage';
+import { HardhatUserConfig } from "hardhat/config";
+import "@nomiclabs/hardhat-etherscan";
+import "@nomiclabs/hardhat-waffle";
+import "@typechain/hardhat";
+import "hardhat-gas-reporter";
+import "solidity-coverage";
 
 dotenv.config();
 
@@ -13,40 +13,19 @@
 // Go to https://hardhat.org/config/ to learn more
 
 const config: HardhatUserConfig = {
-<<<<<<< HEAD
-  solidity: {
-    compilers: [
-      {
-        version: '0.8.1',
-      },
-    ],
-    settings: {
-      optimizer: {
-        enabled: true,
-        runs: 200,
-      },
-    },
-  },
+  solidity: "0.8.4",
+  defaultNetwork: "firefly",
   networks: {
-    ropsten: {
-      url: process.env.ROPSTEN_URL || '',
-      accounts: process.env.PRIVATE_KEY !== undefined ? [process.env.PRIVATE_KEY] : [],
+    firefly: {
+      url: "http://127.0.0.1:5100",
     },
     hardhat: {
       allowUnlimitedContractSize: true,
     },
-=======
-  solidity: "0.8.4",
-  defaultNetwork: "firefly",
-  networks: {
-    firefly: {
-      url: "http://127.0.0.1:5100"
-    }
->>>>>>> 78601264
   },
   gasReporter: {
     enabled: process.env.REPORT_GAS !== undefined,
-    currency: 'USD',
+    currency: "USD",
   },
   etherscan: {
     apiKey: process.env.ETHERSCAN_API_KEY,
